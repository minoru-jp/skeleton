
import asyncio
import inspect
import logging

from types import SimpleNamespace

from typing import Any, Awaitable, Callable, Union, Protocol


_Handler = Callable[[Any], Union[Any, Awaitable[Any]]]

class LoopEngineHandleProtocol(Protocol):
    # --- 基本操作 ---
    def start(self) -> None: ...
    def ready(self) -> Awaitable[Any]: ...
    def stop(self) -> None: ...
    def pause(self) -> None: ...
    def resume(self) -> None: ...

    # --- イベントハンドラ設定 ---
    def set_on_start(self, fn: _Handler) -> None: ...
    def set_on_pause(self, fn: _Handler) -> None: ...
    def set_on_resume(self, fn: _Handler) -> None: ...
    def set_on_end(self, fn: _Handler) -> None: ...
    def set_on_stop(self, fn: _Handler) -> None: ...
    def set_on_closed(self, fn: _Handler) -> None: ...
    def set_on_result(self, fn: _Handler) -> None: ...
    def set_should_stop(self, fn: _Handler) -> None: ...
    def set_on_tick_before(self, fn: _Handler) -> None: ...
    def set_on_tick(self, fn: _Handler) -> None: ...
    def set_on_tick_after(self, fn: _Handler) -> None: ...
    def set_on_wait(self, fn: _Handler) -> None: ...
    def set_on_handler_exception(self, fn: _Handler) -> None: ...
    def set_on_circuit_exception(self, fn: _Handler) -> None: ...
    def set_context_builder(self, fn: Callable[..., Any]) -> None: ...

    # --- メタ・属性 ---
    @property
    def meta(self) -> Any: ...

    # --- ヘルパ ---
    def _split(self, *names: str) -> Callable[[], int]: ...

    # --- 定数類 ---
    LOAD: int
    ACTIVE: int
    CLOSED: int
    UNCLEAN: int
    RUNNING: int
    PAUSE: int
    NO_RESULT: Any

    # --- エラークラス ---
    HandleStateError: type
    HandleClosed: type

    # --- 呼び出し可能本体（handle(...)でmeta登録） ---
    def __call__(self, **kwargs: Any) -> "LoopEngineHandleProtocol": ...


def make_loop_engine_handle(role: str = 'loop', logger = None) -> LoopEngineHandleProtocol:

    if not logger:
        logger = logging.getLogger(__name__)

    class HandleStateError(Exception):
        pass
    class HandleClosed(HandleStateError):
        pass

    class HandlerError(Exception):
        def __init__(self, event, exception):
            super().__init__()
            self.event = event
            self.orig_exception = exception
    
    class CircuitError(Exception):
        def __init__(self, exception):
            self.orig_exception = exception
    
    class Break(Exception):
        pass

    LOAD = 0
    ACTIVE = 1
    RUNNING = 10 # Sub-state of ACTIVE commute to PAUSE
    PAUSE = 11 # Sub-state of ACTIVE commute to RUNNING
    CLOSED = 2
    UNCLEAN = 20 # Terminal-state used instead of BROKEN if _on_closed() fails
    TERMINAL_STATES = (CLOSED, UNCLEAN)

    NO_RESULT = object()

    _state = LOAD # LOAD -> ACTIVE -> CLOSED | UNCLEAN
    
    _loop_task = None

    # _context_builder is expected derives from a closure, like this
    # def create_context_builder():
    #    ctx = ...
    #    def context_builder(event, **kwargs):
    #        if event == 'init':
    #            vars(ctx).update(kwargs)
    #        elif event == 'on_start':
    #            ...
    #        elif ...
    #        return ctx
    #    return context_builder
<<<<<<< HEAD
    _context_builder_factory = lambda *a, **kw: None

    _handlers = {}
=======
    _context_builder = lambda *a, **kw: None

    _handlers = {}

    _meta = SimpleNamespace()
>>>>>>> 2e054dc1

    def create_running_mode_some():

        _mode = RUNNING
        _event = asyncio.Event()
        _pending_pause = False
        _pending_resume = False

        class RunningModeManager:
            __slots__ = ()
            @staticmethod
            def enter_if_pending_pause():
                nonlocal _mode, _pending_pause
                if _pending_pause:
                    _pending_pause = False
                    _mode = PAUSE
                    return True
                else:
                    return False
            @staticmethod
            def enter_if_pending_resume():
                nonlocal _mode, _pending_resume
                if _pending_resume:
                    _pending_resume = False
                    _mode = RUNNING
                    return True
                else:
                    return False

        class RunningModeSetter:
            __slots__ = ()
            @staticmethod
            def set_pause():
                nonlocal _mode, _pending_pause
                _mode = PAUSE
                _pending_pause = True
            @staticmethod
            def set_resume():
                nonlocal _mode, _pending_resume
                _mode = RUNNING
                _pending_resume = True
        
        class RunningEvent:
            __slots__ = ()
            @staticmethod
            def set():
                _event.set()
            @staticmethod
            def clear():
                _event.clear()
            @staticmethod
            async def wait():
                await _event.wait()
        
        class RunningModeReader:
            __slots__ = ()
            @staticmethod
            def get_mode():
                return _mode
            @staticmethod
            def is_pending_pause():
                return _pending_pause
            @staticmethod
            def is_pending_resume():
                return _pending_resume
        
        return (RunningModeManager(),
                RunningModeSetter(),
                RunningEvent(),
                RunningModeReader())

<<<<<<< HEAD
    running_manager, running_setter, running_event, running_reader =\
=======
    rmode_manager, rmode_setter, revent_updater, rmode_reader =\
>>>>>>> 2e054dc1
        create_running_mode_some()

    def create_result_chain_some():

        _prev_event = ''
        _prev_result = None

        class ResultCleaner:
            __slots__ = ()
            @staticmethod
            def clean():
                nonlocal _prev_event, _prev_result
                _prev_event = None
                _prev_result = None

        class ResultSetter:
            __slots__ = ()
            @staticmethod
            def set_prev(event, result):
                nonlocal _prev_event, _prev_result
                _prev_event = event
                _prev_result = result
        
        class ResultReader:
            __slots__ = ()
            @staticmethod
            def get_prev_event():
                return _prev_event
            @staticmethod
            def get_prev_result():
                return _prev_result
        
        return ResultCleaner(), ResultSetter(), ResultReader()
<<<<<<< HEAD

    result_cleaner, result_setter, result_reader = create_result_chain_some()
=======

    result_cleaner, result_setter, result_reader = create_running_mode_some()

    
    

>>>>>>> 2e054dc1


    _meta = SimpleNamespace()
    
<<<<<<< HEAD
    

=======
    class Break(Exception):
        pass
>>>>>>> 2e054dc1
    
    
    async def _loop_engine():
        try:
<<<<<<< HEAD
            init = SimpleNamespace()
            init.role = role
            result_reader = result_reader
            const = SimpleNamespace()
            const.states = SimpleNamespace()
            const.states.LOAD = LOAD
            const.states.ACTIVE = ACTIVE
            const.states.CLOSED = CLOSED
            const.states.UNCLEAN = UNCLEAN
            const.mode = SimpleNamespace()
            const.mode.RUNNING = RUNNING
            const.mode.PAUSE = PAUSE
            signals = SimpleNamespace()
            signals.Break = Break
            _ctx_builder = _context_builder_factory(init, const, signals)
=======
            _ = _context_builder(
                'init',
                role = role,
                LOAD = LOAD, ACTIVE = ACTIVE,
                CLOSED = CLOSED, UNCLEAN = UNCLEAN,
                RUNNING = RUNNING, PAUSE = PAUSE,
                Break = Break)
>>>>>>> 2e054dc1
            await _invoke_handler('on_start')
            _
            await _circuit(...) # この内部でwhile True:...
            await _invoke_handler('on_end')
        except asyncio.CancelledError as e:
            logger.info(f"[{role}] Loop was cancelled")
            await _invoke_handler('on_stop')
        except HandlerError as e:
            event = e.event
            orig_e = e.orig_exception
            logger.exception(f"[{role}] {event} Handler failed")
            try:
                _invoke_exception_handler('on_handler_exception', e)
            except Exception as nested_e:
                raise nested_e from e
            raise orig_e from None
        except Exception as e:
            logger.exception(f"[{role}] Unknown exception in circuit")
            try:
                _invoke_exception_handler('on_circuit_exception', e)
            except Exception as nested_e:
                raise nested_e from e
            raise
        finally:
            try:
                await _invoke_handler(
                    'on_closed',
                    state = _state,
                    mode = _mode,
                    loop_task = _loop_task)
                _state = CLOSED
            except Exception:
                _state = UNCLEAN
            try:
                return await _invoke_handler(
                    'on_result', state = _state, mode = _mode)
            except Exception:
                return NO_RESULT
            finally:
                _context_builder = None
                _handlers.clear()
                _prev_result = None
                _loop_task = None
                _meta = None

    #asyncの場合、末尾スペースを忘れない->'async '
    _CIRCUIT_TEMPLATE = '''\
    {async_}def {name}()
        current = ''
        prev = ''
        result = None
        try:
            while True:
                {should_stop}
                {on_tick_before}
                {on_tick}
                {on_tick_after}
                {on_wait}
                {pause_resume}
        except Break as e:
            pass
        except CircuitError as e:
            raise e.orig_exception
        except Exception as e:
            raise HandlerError(current, e)
    '''

    _INVOKE_HANDLER_TEMPLATE = '''\
    current = '{event}'
    {ctx_update}
    result = {await_}{event}(ctx)
    result_setter.set_prev(current, result)
    '''

    _PAUSABLE_TEMPLATE = '''\
    if rmode_manager.enter_if_pending_pause():
        {on_pause}
        try:
            revent_updater.clear()
        except Exception as e:
            raise CircuitError(e)

    if rmode_manager.enter_if_pending_resume():
        {on_resume}
        try:
            revent_updater.event.set()
        except Exception as e:
            raise CircuitError(e)
    try:
        await revent_updater.wait()
    except Exception as e:
        raise CircuitError(e)
    '''

    HANDLER_IN_CIRCUIT = {
        'should_stop',
        'on_tick_before',
        'on_tick',
        'on_tick_after',
        'on_wait',
        'on_pause',
        'on_resume'
    }

    def _compile_circuit(
        circuit_name: str,
        handlers: dict[str: callable],
        ctx_updater,
        notify_ctx: bool,
        result_setter,
        running_manager,
        running_event,
        pausable:bool,
        detect_pause: bool,
        break_exc,
        handler_err_exc,
        circuit_err_exc,
    ) -> tuple:
        includes_async_function = False
        invoking_parts = {}
        ns_for_handlers = {}
        for event, handler in handlers.items():
            if event not in HANDLER_IN_CIRCUIT:
                continue
            async_func = inspect.iscoroutinefunction(handler)
            includes_async_function |= async_func
            pending_flags = ', pending_pause = _pending_pause, pending_resume = _pending_resume' if\
                            pausable and detect_pause else ''
            invoking_parts[event] = _INVOKE_HANDLER_TEMPLATE.format(
                event = event,
                pending_flags = pending_flags,
                await_ = 'await ' if async_func else '',
            )
            ns_for_handlers[event] = handler
        
        pause_code = _PAUSABLE_TEMPLATE.format(
            on_pause = invoking_parts.get('on_pause', ''),
            on_resume = invoking_parts.get('on_resume', '')
        ) if pausable else ''

        full_code = _CIRCUIT_TEMPLATE.format(
            async_ = 'async ' if includes_async_function else '',
            name = circuit_name,
            should_stop = invoking_parts.get('should_stop', ''),
            on_tick_before = invoking_parts.get('on_tick_before', ''),
            on_tick = invoking_parts.get('on_tick', ''),
            on_tick_after = invoking_parts.get('on_tick_after', ''),
            on_wait = invoking_parts.get('on_wait', ''),
            pause_resume = pause_code
        )

        namespace = {
            'ctx_updater': context_updater,
            'running': running,
            **ns_for_handlers
        }
        exec(full_code, globals(), namespace)
        return namespace[circuit_name], full_code


    def _check_state(*expected: int, error_msg: str, notify_closed: bool = True) -> None:
        if _state in expected:
            return
        err_log = f"{error_msg} (expected = {expected}, actual = {_state})"
        if _state in TERMINAL_STATES and notify_closed:
            raise HandleClosed(err_log)
        raise HandleStateError(err_log)
    
    def _check_mode(*expected: int, error_msg: str) -> None:
<<<<<<< HEAD
        if running_reader.get_mode() in expected:
=======
        if rmode_reader.get_mode() in expected:
>>>>>>> 2e054dc1
            return
        raise HandleStateError(f"{error_msg} (expected = {expected}, actual = {_mode})")
    

    def start():
        '''
        Launches the main loop as a background task.
        This function is asynchronous, but does not wait for the loop to finish.
        The loop runs independently in the background.
        '''
        nonlocal _state, _loop_task
        _check_state(LOAD, error_msg="start() must be called in LOAD state")
        _state = ACTIVE
        revent_updater.set()
        _loop_task = asyncio.create_task(_loop_engine())
    
    def ready():
        '''
        Prepares the main loop coroutine for manual execution.

        This function does not start the loop immediately.
        Instead, it returns a coroutine object that the caller can await explicitly.
        The loop enters ACTIVE state only when the returned coroutine is awaited.
        This is useful for advanced control scenarios such as testing or synchronized multi-loop execution.
        '''
        _check_state(LOAD, error_msg="ready() must be called in LOAD state")
        coro = _loop_engine()

        async def wrapped():
            nonlocal _state
            _state = ACTIVE
            revent_updater.set()
            return await coro

        return wrapped()

    def stop():
        _check_state(ACTIVE, error_msg="stop() must be called in ACTIVE state")
        if _loop_task and not _loop_task.done():
            _loop_task.cancel()
    
    def pause():
        _check_state(ACTIVE, error_msg="pause() only allowed in ACTIVE")
        _check_mode(RUNNING, error_msg="pause() only allowed from RUNNING")
<<<<<<< HEAD
        running_setter.set_pause()
=======
        rmode_setter.set_pause()
>>>>>>> 2e054dc1

    def resume():
        _check_state(ACTIVE, error_msg="resume() only allowed in ACTIVE")
        _check_mode(PAUSE, error_msg="resume() only allowed from PAUSE")
<<<<<<< HEAD
        running_setter.set_pause()
=======
        rmode_setter.set_pause()
>>>>>>> 2e054dc1

    # --- explicit handler setters ---

    _Handler = Callable[[Any], Union[Any, Awaitable[Any]]]

    def _check_state_is_load_for_setter(setter):
        _check_state(LOAD, error_msg=f"{setter.__name__} only allowed in LOAD")

    def set_on_start(fn: _Handler): # type: ignore
        _check_state_is_load_for_setter(set_on_start)
        _handlers['on_start'] = fn

    def set_on_end(fn: _Handler): # type: ignore
        _check_state_is_load_for_setter(set_on_end)
        _handlers["on_end"] = fn

    def set_on_stop(fn: _Handler): # type: ignore
        _check_state_is_load_for_setter(set_on_stop)
        _handlers["on_stop"] = fn

    def set_on_closed(fn: _Handler): # type: ignore
        _check_state_is_load_for_setter(set_on_closed)
        _handlers["on_closed"] = fn

    def set_on_tick_before(fn: _Handler): # type: ignore
        _check_state_is_load_for_setter(set_on_tick_before)
        _handlers["on_tick_before"] = fn

    def set_on_tick(fn: _Handler): # type: ignore
        _check_state_is_load_for_setter(set_on_tick)
        _handlers["on_tick"] = fn

    def set_on_tick_after(fn: _Handler): # type: ignore
        _check_state_is_load_for_setter(set_on_tick_after)
        _handlers["on_tick_after"] = fn

    def set_on_wait(fn: _Handler): # type: ignore
        _check_state_is_load_for_setter(set_on_wait)
        _handlers["on_wait"] = fn

    def set_should_stop(fn: _Handler): # type: ignore
        _check_state_is_load_for_setter(set_should_stop)
        _handlers["should_stop"] = fn

    def set_on_pause(fn: _Handler): # type: ignore
        _check_state_is_load_for_setter(set_on_pause)
        _handlers["on_pause"] = fn

    def set_on_resume(fn: _Handler): # type: ignore
        _check_state_is_load_for_setter(set_on_resume)
        _handlers["on_resume"] = fn
    
    def set_on_handler_exception(fn: _Handler): # type: ignore
        _check_state_is_load_for_setter(set_on_handler_exception)
        _handlers["on_handler_exception"] = fn

    def set_on_circuit_exception(fn: _Handler): # type: ignore
        _check_state_is_load_for_setter(set_on_circuit_exception)
        _handlers["on_circuit_exception"] = fn
    
    def set_on_result(fn: _Handler): # type: ignore
        _check_state_is_load_for_setter(set_on_result)
        _handlers["on_result"] = fn
    
    def set_context_builder_factory(fn):
        nonlocal _context_builder_factory
        _check_state_is_load_for_setter(set_context_builder_factory)
        _context_builder_factory = fn
    


    # --- bind to handle ---
    def handle(**kwargs):
        '''
        The handle functions as a container that provides the interface to the driver.

        When invoked with keyword arguments, it assigns metadata to the handle.  
        This metadata can be accessed via `handle.meta.xxx`.  
        This function returns the handle itself.
        '''
        vars(_meta).update(kwargs)
        return handle

    def _split(*names):
        def new_handle():
            return id(handle)
        vars(new_handle).update({k: getattr(handle, k) for k in names})
        return new_handle

    handle._split = _split
    handle.meta = _meta

    handle.LOAD = LOAD
    handle.ACTIVE = ACTIVE
    handle.CLOSED = CLOSED
    handle.UNCLEAN = UNCLEAN
    handle.RUNNING = RUNNING
    handle.PAUSE = PAUSE

    handle.NO_RESULT = NO_RESULT

    handle.HandleStateError = HandleStateError
    handle.HandleClosed = HandleClosed

    handle.start = start
    handle.ready = ready
    handle.stop = stop
    handle.pause = pause
    handle.resume = resume

    handle.set_on_start = set_on_start
    handle.set_on_pause = set_on_pause
    handle.set_on_resume = set_on_resume
    handle.set_on_end = set_on_end
    handle.set_on_stop = set_on_stop
    handle.set_on_closed = set_on_closed
    handle.set_on_result = set_on_result
    
    handle.set_should_stop = set_should_stop
    handle.set_on_tick_before = set_on_tick_before
    handle.set_on_tick = set_on_tick
    handle.set_on_tick_after = set_on_tick_after
    handle.set_on_wait = set_on_wait
    
    handle.set_on_handler_exception = set_on_handler_exception
    handle.set_on_circuit_exception = set_on_circuit_exception

    return handle


h = make_loop_engine_handle()<|MERGE_RESOLUTION|>--- conflicted
+++ resolved
@@ -107,17 +107,9 @@
     #        elif ...
     #        return ctx
     #    return context_builder
-<<<<<<< HEAD
     _context_builder_factory = lambda *a, **kw: None
 
     _handlers = {}
-=======
-    _context_builder = lambda *a, **kw: None
-
-    _handlers = {}
-
-    _meta = SimpleNamespace()
->>>>>>> 2e054dc1
 
     def create_running_mode_some():
 
@@ -189,11 +181,7 @@
                 RunningEvent(),
                 RunningModeReader())
 
-<<<<<<< HEAD
     running_manager, running_setter, running_event, running_reader =\
-=======
-    rmode_manager, rmode_setter, revent_updater, rmode_reader =\
->>>>>>> 2e054dc1
         create_running_mode_some()
 
     def create_result_chain_some():
@@ -227,33 +215,18 @@
                 return _prev_result
         
         return ResultCleaner(), ResultSetter(), ResultReader()
-<<<<<<< HEAD
 
     result_cleaner, result_setter, result_reader = create_result_chain_some()
-=======
-
-    result_cleaner, result_setter, result_reader = create_running_mode_some()
-
-    
-    
-
->>>>>>> 2e054dc1
 
 
     _meta = SimpleNamespace()
     
-<<<<<<< HEAD
-    
-
-=======
-    class Break(Exception):
-        pass
->>>>>>> 2e054dc1
+    
+
     
     
     async def _loop_engine():
         try:
-<<<<<<< HEAD
             init = SimpleNamespace()
             init.role = role
             result_reader = result_reader
@@ -269,15 +242,6 @@
             signals = SimpleNamespace()
             signals.Break = Break
             _ctx_builder = _context_builder_factory(init, const, signals)
-=======
-            _ = _context_builder(
-                'init',
-                role = role,
-                LOAD = LOAD, ACTIVE = ACTIVE,
-                CLOSED = CLOSED, UNCLEAN = UNCLEAN,
-                RUNNING = RUNNING, PAUSE = PAUSE,
-                Break = Break)
->>>>>>> 2e054dc1
             await _invoke_handler('on_start')
             _
             await _circuit(...) # この内部でwhile True:...
@@ -447,11 +411,7 @@
         raise HandleStateError(err_log)
     
     def _check_mode(*expected: int, error_msg: str) -> None:
-<<<<<<< HEAD
         if running_reader.get_mode() in expected:
-=======
-        if rmode_reader.get_mode() in expected:
->>>>>>> 2e054dc1
             return
         raise HandleStateError(f"{error_msg} (expected = {expected}, actual = {_mode})")
     
@@ -466,6 +426,7 @@
         _check_state(LOAD, error_msg="start() must be called in LOAD state")
         _state = ACTIVE
         revent_updater.set()
+        revent_updater.set()
         _loop_task = asyncio.create_task(_loop_engine())
     
     def ready():
@@ -484,6 +445,7 @@
             nonlocal _state
             _state = ACTIVE
             revent_updater.set()
+            revent_updater.set()
             return await coro
 
         return wrapped()
@@ -496,20 +458,12 @@
     def pause():
         _check_state(ACTIVE, error_msg="pause() only allowed in ACTIVE")
         _check_mode(RUNNING, error_msg="pause() only allowed from RUNNING")
-<<<<<<< HEAD
         running_setter.set_pause()
-=======
-        rmode_setter.set_pause()
->>>>>>> 2e054dc1
 
     def resume():
         _check_state(ACTIVE, error_msg="resume() only allowed in ACTIVE")
         _check_mode(PAUSE, error_msg="resume() only allowed from PAUSE")
-<<<<<<< HEAD
         running_setter.set_pause()
-=======
-        rmode_setter.set_pause()
->>>>>>> 2e054dc1
 
     # --- explicit handler setters ---
 
